import { cn } from "@/lib/utils";
import { useSpeechRecognition } from "@/hooks/useSpeechRecognition";
import { useTranslation } from "@/hooks/useTranslation";
import { useTTS, ELEVENLABS_VOICES } from "@/hooks/useTTS";
import { useHistory } from "@/hooks/useHistory";
import {
  Select,
  SelectContent,
  SelectItem,
  SelectTrigger,
  SelectValue,
} from "@/components/ui/select";
import { Tooltip, TooltipContent, TooltipTrigger } from "@/components/ui/tooltip";
import { useState, useEffect, forwardRef, useImperativeHandle } from "react";
import { Button } from "@/components/ui/button";
import { motion, AnimatePresence } from "framer-motion";
import { Mic, MicOff, Play, Pause, Square, Languages, Volume2, Settings, Save, Download } from "lucide-react";
import { ThemeToggle } from "@/components/theme-toggle";

interface MainContentProps {
  className?: string;
  onHistoryLoad?: (item: any) => void;
  activeHistoryId?: string | null;
  historyHook?: ReturnType<typeof useHistory>;
}

type AppMode = 'speech-to-text' | 'text-to-speech';

export const MainContent = forwardRef<any, MainContentProps>(({ className, onHistoryLoad, activeHistoryId, historyHook }, ref) => {
  const [transcriptionLanguage, setTranscriptionLanguage] = useState<string>("en-US");
  const [targetLanguage, setTargetLanguage] = useState<string>("EN");
  const [appMode, setAppMode] = useState<AppMode>('speech-to-text');
  const [showSettings, setShowSettings] = useState(false);
  const [textInput, setTextInput] = useState<string>(''); // For text-to-speech mode
  
  // Use shared history hook or fallback to local one
  const localHistoryHook = useHistory();
  const { addHistoryItem } = historyHook || localHistoryHook;
  
  const {
    isListening,
    transcribedText,
    status,
    startListening,
    stopListening,
    clearTranscription
  } = useSpeechRecognition();

  const {
    translatedText,
    translationStatus,
    errorMessage,
    translateText,
    setTranslatedText,
  } = useTranslation();

  const {
    isPlaying,
    status: ttsStatus,
    selectedVoice,
    setSelectedVoice,
    speak,
    stopSpeech,
    downloadAudio
  } = useTTS();

  // Debug: Track transcribedText changes
  useEffect(() => {
    console.log('MAIN DEBUG: transcribedText changed to:', transcribedText);
    console.log('MAIN DEBUG: transcribedText length:', transcribedText?.length);
    console.log('MAIN DEBUG: transcribedText trimmed:', transcribedText?.trim());
  }, [transcribedText]);

  const toggleTranscription = () => {
    if (isListening) {
      stopListening();
    } else {
      startListening(transcriptionLanguage);
    }
  };

  // Helper function to convert speech recognition language codes to DeepL codes
  const getDeepLSourceCode = (speechLangCode: string) => {
    switch (speechLangCode) {
      case 'en-US': return 'EN';
      case 'es-ES': return 'ES';
      case 'fr-FR': return 'FR';
      default: return 'EN';
    }
  };

  const handleTranslate = () => {
    const textToTranslate = appMode === 'text-to-speech' ? textInput : transcribedText;
    if (textToTranslate && textToTranslate.trim()) {
      const sourceLanguage = getDeepLSourceCode(transcriptionLanguage);
      
      // Check if source and target are the same
      if (sourceLanguage === targetLanguage) {
        // Copy text to translated text without API call
        setTranslatedText(textToTranslate);
        return;
      }
      
      translateText(textToTranslate, targetLanguage, sourceLanguage);
    }
  };

  const handlePlayText = async () => {
    if (isPlaying) {
      await stopSpeech();
    } else {
      const textToPlay = appMode === 'text-to-speech' ? textInput : transcribedText;
      if (translatedText.trim()) {
        // Play translated text with target language
        const langCode = targetLanguage === 'EN' ? 'en-US' : 
                        targetLanguage === 'ES' ? 'es-ES' : 
                        targetLanguage === 'FR' ? 'fr-FR' : 'en-US';
        await speak(translatedText, langCode);
      } else if (textToPlay && textToPlay.trim()) {
        // Play text with source language
        await speak(textToPlay, transcriptionLanguage);
      }
    }
  };

  const handleDownloadAudio = async () => {
    try {
      const textToDownload = appMode === 'text-to-speech' ? textInput : transcribedText;
      if (translatedText.trim()) {
        await downloadAudio(translatedText);
      } else if (textToDownload && textToDownload.trim()) {
        await downloadAudio(textToDownload);
      }
    } catch (error) {
      console.error('Download failed:', error);
      // You could add a toast notification here
    }
  };
  
  const handleSaveToHistory = () => {
    console.log('DEBUG: Save button clicked.');
    console.log('SAVE DEBUG: appMode:', appMode);
    console.log('SAVE DEBUG: transcribedText (raw):', transcribedText);
    console.log('SAVE DEBUG: textInput:', textInput);
    const textToSave = appMode === 'text-to-speech' ? textInput : transcribedText;
    console.log('SAVE DEBUG: textToSave (final):', textToSave);
    console.log('SAVE DEBUG: textToSave.trim():', textToSave?.trim());
    console.log('SAVE DEBUG: Boolean check (!textToSave || !textToSave.trim()):', !textToSave || !textToSave.trim());
    console.log('translatedText:', translatedText);
    
    if (textToSave && textToSave.trim()) {
      try {
        const historyItemObject = {
          transcribedText: textToSave.trim(),
          translatedText: translatedText || '',
          targetLang: targetLanguage,
          sourceLang: transcriptionLanguage,
          ttsVoice: selectedVoice,
        };
        console.log('DEBUG: Attempting to save this object:', historyItemObject);
        const savedItem = addHistoryItem(historyItemObject);
        console.log('Item saved successfully:', savedItem);
      } catch (error) {
        console.error('Error saving to history:', error);
      }
    } else {
      console.log('Cannot save: text is empty or undefined');
    }
  };
  
  // Función para resetear la sesión activa
  const resetActiveSession = () => {
    clearTranscription();
    setTargetLanguage('EN');
    setTranscriptionLanguage('en-US');
    setSelectedVoice('deep-male-narrator');
    if (onHistoryLoad) {
      onHistoryLoad(null);
    }
  };
  
  // Exponer funciones al componente padre
  useImperativeHandle(ref, () => ({
    loadHistoryItem: (item: any) => {
      // Cargar datos del item del historial
      if (item.transcribedText) {
        // Establecer las configuraciones del item
        setSelectedVoice(item.ttsVoice || 'normal');
        setTranscriptionLanguage(item.sourceLang || 'en-US');
        setTargetLanguage(item.targetLang || 'EN');
        
        // Si hay traducción, también la establecemos
        if (item.translatedText) {
          setTranslatedText(item.translatedText);
        }
        
        // Nota: El texto transcrito se mostraría en la UI pero no podemos modificarlo
        // directamente desde aquí ya que es manejado por el hook useSpeechRecognition
      }
    },
    resetSession: () => {
      resetActiveSession();
    }
  }));
  
  // Efecto para cargar datos del historial cuando se selecciona un item
  useEffect(() => {
    // Este efecto se manejará desde el componente padre (App.tsx)
  }, [activeHistoryId]);

  const getLanguageDisplayName = (langCode: string) => {
    switch (langCode) {
      case 'en-US': return 'English';
      case 'es-ES': return 'Spanish';
      case 'fr-FR': return 'French';
      default: return 'English';
    }
  };

  return (
    <div className={cn(
      "flex-1 flex flex-col h-full bg-background",
      className
    )}>
      {/* Header */}
      <div className="border-b border-border/50 bg-background/95 backdrop-blur supports-[backdrop-filter]:bg-background/60">
        <div className="px-8 py-6">
          <div className="flex items-center justify-between">
            <div>
              <motion.h2 
                className="text-2xl font-bold text-foreground"
                initial={{ opacity: 0, y: -20 }}
                animate={{ opacity: 1, y: 0 }}
                transition={{ duration: 0.5 }}
              >
                🎤 VoicePal
              </motion.h2>
              <motion.p 
                className="text-sm text-muted-foreground mt-1"
                initial={{ opacity: 0 }}
                animate={{ opacity: 1 }}
                transition={{ duration: 0.5, delay: 0.2 }}
              >
                {appMode === 'speech-to-text' 
                  ? 'Start speaking to see your words transcribed in real-time'
                  : 'Enter text to convert it to speech with natural voices'
                }
              </motion.p>
            </div>
            
            {/* Mode Toggle - Pill Shaped */}
            <motion.div 
              className="relative bg-muted/50 p-1 rounded-full border border-border/50"
              initial={{ opacity: 0, scale: 0.8 }}
              animate={{ opacity: 1, scale: 1 }}
              transition={{ duration: 0.5, delay: 0.3 }}
            >
              <div className="flex relative">
                <motion.div
                  className="absolute inset-y-1 bg-primary rounded-full shadow-lg"
                  initial={false}
                  animate={{
                    x: appMode === 'speech-to-text' ? 0 : '100%',
                    width: appMode === 'speech-to-text' ? '50%' : '50%'
                  }}
                  transition={{ type: "spring", stiffness: 300, damping: 30 }}
                />
                <button
                  onClick={() => setAppMode('speech-to-text')}
                  className={cn(
                    "relative z-10 flex items-center gap-2 px-6 py-3 text-sm font-medium transition-colors rounded-full",
                    appMode === 'speech-to-text' 
                      ? "text-primary-foreground" 
                      : "text-muted-foreground hover:text-foreground"
                  )}
                >
                  <Mic className="w-4 h-4" />
                  Speech to Text
                </button>
                <button
                  onClick={() => setAppMode('text-to-speech')}
                  className={cn(
                    "relative z-10 flex items-center gap-2 px-6 py-3 text-sm font-medium transition-colors rounded-full",
                    appMode === 'text-to-speech' 
                      ? "text-primary-foreground" 
                      : "text-muted-foreground hover:text-foreground"
                  )}
                >
                  <Volume2 className="w-4 h-4" />
                  Text to Speech
                </button>
              </div>
            </motion.div>
            
            {/* Theme Toggle and Settings */}
            <div className="flex items-center gap-2">
              <ThemeToggle />
              <motion.button
                onClick={() => setShowSettings(!showSettings)}
                className="p-2 text-muted-foreground hover:text-foreground hover:bg-accent rounded-lg transition-colors"
                whileHover={{ scale: 1.05 }}
                whileTap={{ scale: 0.95 }}
              >
                <Settings className="w-5 h-5" />
              </motion.button>
            </div>
          </div>
        </div>
      </div>

      {/* Main Content Area */}
      <div className="flex-1 p-8 space-y-6 overflow-y-auto">
        <AnimatePresence mode="wait">
          {appMode === 'speech-to-text' ? (
            <motion.div
              key="speech-to-text"
              initial={{ opacity: 0, x: -20 }}
              animate={{ opacity: 1, x: 0 }}
              exit={{ opacity: 0, x: 20 }}
              transition={{ duration: 0.3 }}
              className="space-y-6"
            >
              {/* Speech Recognition Interface */}
              <div className="flex-1 min-h-[400px]">
                <div className="h-full bg-card border border-border rounded-lg p-6 shadow-sm">
                  <div className="flex items-center justify-between mb-4">
                    <h3 className="text-xl font-semibold text-foreground flex items-center gap-2">
                      <Mic className="w-5 h-5" />
                      Live Transcription
                    </h3>
                    <div className="flex items-center space-x-4">
                      <AnimatePresence>
                        {isListening && (
                          <motion.div 
                            initial={{ opacity: 0, scale: 0.8 }}
                            animate={{ opacity: 1, scale: 1 }}
                            exit={{ opacity: 0, scale: 0.8 }}
                            className="flex items-center gap-2 px-3 py-1 bg-red-500/10 text-red-600 rounded-full text-sm font-medium"
                          >
                            <motion.div 
                              className="w-2 h-2 bg-red-500 rounded-full"
                              animate={{ scale: [1, 1.2, 1] }}
                              transition={{ duration: 1, repeat: Infinity }}
                            />
                            Listening...
                          </motion.div>
                        )}
                        {status === 'Error' && (
                          <motion.div 
                            initial={{ opacity: 0, scale: 0.8 }}
                            animate={{ opacity: 1, scale: 1 }}
                            exit={{ opacity: 0, scale: 0.8 }}
                            className="flex items-center gap-2 px-3 py-1 bg-red-500/10 text-red-600 rounded-full text-sm font-medium"
                          >
                            <div className="w-2 h-2 bg-red-500 rounded-full" />
                            Error
                          </motion.div>
                        )}
                      </AnimatePresence>
                      
                      {/* Record Button */}
                      <motion.button
                        onClick={toggleTranscription}
                        className={cn(
                          "flex items-center gap-2 px-6 py-3 rounded-full text-sm font-medium transition-all shadow-lg",
                          isListening
                            ? "bg-red-500 text-white hover:bg-red-600"
                            : "bg-primary text-primary-foreground hover:bg-primary/90 hover:scale-105"
                        )}
                        whileHover={{ scale: isListening ? 1 : 1.05 }}
                        whileTap={{ scale: 0.95 }}
                        animate={isListening ? {
                          boxShadow: [
                            "0 0 0 0 rgba(239, 68, 68, 0.7)",
                            "0 0 0 10px rgba(239, 68, 68, 0)",
                            "0 0 0 0 rgba(239, 68, 68, 0)"
                          ]
                        } : {}}
                        transition={{
                          boxShadow: {
                            duration: 1.5,
                            repeat: Infinity
                          }
                        }}
                      >
                        {isListening ? (
                          <>
                            <MicOff className="w-5 h-5" />
                            Stop Recording
                          </>
                        ) : (
                          <>
                            <Mic className="w-5 h-5" />
                            Start Recording
                          </>
                        )}
                      </motion.button>
                      
                      {/* Play Button */}
                      <motion.button
                        onClick={handlePlayText}
                        disabled={!transcribedText.trim() && !translatedText.trim()}
                        className={cn(
                          "flex items-center gap-2 px-4 py-2 rounded-full text-sm font-medium transition-all",
                          (!transcribedText.trim() && !translatedText.trim())
                            ? "bg-muted text-muted-foreground cursor-not-allowed"
                            : isPlaying
                            ? "bg-orange-500/10 text-orange-600 cursor-not-allowed" 
                            : "bg-primary/10 text-primary hover:bg-primary/20 hover:scale-105"
                        )}
                        whileHover={(!transcribedText.trim() && !translatedText.trim()) || isPlaying ? {} : { scale: 1.05 }}
                        whileTap={(!transcribedText.trim() && !translatedText.trim()) || isPlaying ? {} : { scale: 0.95 }}
                      >
                        {isPlaying ? (
                          <>
                            <Pause className="w-4 h-4" />
                            Playing...
                          </>
                        ) : (
                          <>
                            <Play className="w-4 h-4" />
                            Play Audio
                          </>
                        )}
                      </motion.button>
                      
                      {/* Save Button */}
                      <motion.button
                        onClick={handleSaveToHistory}
                        disabled={!transcribedText.trim()}
                        className={cn(
                          "flex items-center gap-2 px-4 py-2 rounded-full text-sm font-medium transition-all",
                          !transcribedText.trim()
                            ? "bg-muted text-muted-foreground cursor-not-allowed"
                            : "bg-green-500/10 text-green-600 hover:bg-green-500/20 hover:scale-105"
                        )}
                        whileHover={transcribedText.trim() ? { scale: 1.05 } : {}}
                        whileTap={transcribedText.trim() ? { scale: 0.95 } : {}}
                      >
                        <Save className="w-4 h-4" />
                        Save Speech
                      </motion.button>
                    </div>
                  </div>
                  
                  <motion.div 
                    className="h-full min-h-[300px] bg-gradient-to-br from-muted/30 to-muted/10 border border-dashed border-border/50 rounded-xl p-4 backdrop-blur-sm"
                    whileHover={{ scale: 1.01 }}
                    transition={{ duration: 0.2 }}
                  >
                    {status === 'Error' ? (
                      <motion.div 
                        initial={{ opacity: 0 }}
                        animate={{ opacity: 1 }}
                        className="flex items-center justify-center h-full"
                      >
                        <div className="text-center space-y-2">
                          <div className="text-red-500 text-lg">⚠️</div>
                          <p className="text-sm text-red-600 font-medium">Error</p>
                          <p className="text-xs text-muted-foreground max-w-xs">
                            Speech recognition error. Please try again.
                          </p>
                        </div>
                      </motion.div>
                    ) : transcribedText ? (
                      <motion.div 
                        initial={{ opacity: 0, y: 10 }}
                        animate={{ opacity: 1, y: 0 }}
                        className="h-full space-y-6"
                      >
                        <div className="space-y-3">
                          <div className="flex items-center gap-2 text-sm font-medium text-muted-foreground">
                            <Languages className="w-4 h-4" />
                            Original Text
                          </div>
                          <div className="text-lg text-foreground leading-relaxed whitespace-pre-wrap">
                            {transcribedText}
                            {isListening && (
                              <span className="inline-block w-2 h-4 bg-primary ml-1 animate-pulse" />
                            )}
                          </div>
                        </div>
                      </motion.div>
                    ) : (
                      <motion.div 
                        initial={{ opacity: 0 }}
                        animate={{ opacity: 1 }}
                        className="flex flex-col items-center justify-center h-full text-center space-y-4"
                      >
                        <motion.div
                          animate={{ scale: [1, 1.1, 1] }}
                          transition={{ duration: 2, repeat: Infinity }}
                          className="text-6xl"
                        >
                          🎤
                        </motion.div>
                        <div className="space-y-2">
                          <p className="text-lg font-medium text-foreground">
                            Ready to listen
                          </p>
                          <p className="text-muted-foreground">
                            Click the record button below to start speaking
                          </p>
                        </div>
                      </motion.div>
                    )}
                  </motion.div>
                </div>
              </div>
            </motion.div>
          ) : (
            <motion.div
              key="text-to-speech"
              initial={{ opacity: 0, x: 20 }}
              animate={{ opacity: 1, x: 0 }}
              exit={{ opacity: 0, x: -20 }}
              transition={{ duration: 0.3 }}
              className="space-y-6"
            >
              {/* Text-to-Speech Interface */}
              <div className="flex-1 min-h-[400px]">
                <div className="h-full bg-card border border-border rounded-lg p-6 shadow-sm">
                  <div className="flex items-center justify-between mb-4">
                    <h3 className="text-xl font-semibold text-foreground flex items-center gap-2">
                      <motion.div
                        initial={{ opacity: 0, x: -10 }}
                        animate={{ opacity: 1, x: 0 }}
                        transition={{ duration: 0.2 }}
                        className="flex items-center gap-2"
                      >
                        <Volume2 className="w-5 h-5" />
                        Voice Controls
                      </motion.div>
                    </h3>
                    
                    {/* Remove duplicate controls from header - keep only in text area */}
                  </div>
                  
                  <motion.div 
                    className="h-full min-h-[300px] bg-gradient-to-br from-muted/30 to-muted/10 border border-border/50 rounded-xl p-4 backdrop-blur-sm"
                    whileHover={{ scale: 1.01 }}
                    transition={{ duration: 0.2 }}
                  >
                    <div className="space-y-4 h-full">
                      <textarea
                        placeholder="Enter text to convert to speech..."
                        className="w-full h-48 p-4 bg-background/50 border border-border/50 rounded-lg resize-none focus:outline-none focus:ring-2 focus:ring-primary/50 text-foreground placeholder:text-muted-foreground"
                        value={textInput}
                        onChange={(e) => {
                          setTextInput(e.target.value);
                        }}
                      />
                      
                      <div className="flex items-center justify-between">
                        <div className="flex items-center gap-4">
                          <div className="text-sm text-muted-foreground">
                            {textInput?.length || 0} characters
                          </div>
                          
                          {/* Voice Selector for Text-to-Speech */}
                          <div className="flex items-center gap-2">
                            <span className="text-sm text-muted-foreground">Voice:</span>
                            <Select value={selectedVoice} onValueChange={setSelectedVoice}>
                              <SelectTrigger className="w-40">
                                <SelectValue />
                              </SelectTrigger>
                              <SelectContent>
                                {Object.entries(ELEVENLABS_VOICES).map(([key, voice]) => (
                                  <SelectItem key={key} value={key}>
                                    {voice.name}
                                  </SelectItem>
                                ))}
                              </SelectContent>
                            </Select>
                          </div>
                        </div>
                        <div className="flex items-center gap-3">
                          <motion.button
                            onClick={handlePlayText}
                            disabled={!textInput || isPlaying}
                            className={cn(
                              "flex items-center gap-2 px-6 py-3 rounded-full text-sm font-medium transition-all shadow-lg",
                              !textInput || isPlaying
                                ? "bg-muted text-muted-foreground cursor-not-allowed"
                                : "bg-primary text-primary-foreground hover:bg-primary/90 hover:scale-105"
                            )}
                            whileHover={textInput && !isPlaying ? { scale: 1.05 } : {}}
                            whileTap={textInput && !isPlaying ? { scale: 0.95 } : {}}
                          >
                            {isPlaying ? (
                              <>
                                <Square className="w-4 h-4" />
                                Stop
                              </>
                            ) : (
                              <>
                                <Play className="w-4 h-4" />
                                Generate Speech
                              </>
                            )}
                          </motion.button>
                          
                          {/* Download Button */}
                          <motion.button
                            onClick={handleDownloadAudio}
                            disabled={!textInput.trim() || ttsStatus === 'generating'}
                            className={cn(
                              "flex items-center gap-2 px-4 py-2 rounded-full text-sm font-medium transition-all",
                              !textInput.trim() || ttsStatus === 'generating'
                                ? "bg-muted text-muted-foreground cursor-not-allowed"
                                : "bg-blue-500/10 text-blue-600 hover:bg-blue-500/20 hover:scale-105"
                            )}
                            whileHover={textInput.trim() && ttsStatus !== 'generating' ? { scale: 1.05 } : {}}
                            whileTap={textInput.trim() && ttsStatus !== 'generating' ? { scale: 0.95 } : {}}
                          >
                            <Download className="w-4 h-4" />
                            {ttsStatus === 'generating' ? 'Generating...' : 'Download'}
                          </motion.button>
                          
                          {/* Save Button */}
                          <motion.button
                            onClick={handleSaveToHistory}
                            disabled={!textInput.trim()}
                            className={cn(
                              "flex items-center gap-2 px-4 py-2 rounded-full text-sm font-medium transition-all",
                              !textInput.trim()
                                ? "bg-muted text-muted-foreground cursor-not-allowed"
                                : "bg-green-500/10 text-green-600 hover:bg-green-500/20 hover:scale-105"
                            )}
                            whileHover={textInput.trim() ? { scale: 1.05 } : {}}
                            whileTap={textInput.trim() ? { scale: 0.95 } : {}}
                          >
                            <Save className="w-4 h-4" />
                            Save Text
                          </motion.button>
                        </div>
                      </div>
                    </div>
                  </motion.div>
                </div>
              </div>
            </motion.div>
          )}
        </AnimatePresence>



        {/* Action Bar */}
        <motion.div 
          initial={{ opacity: 0, y: 20 }}
          animate={{ opacity: 1, y: 0 }}
          transition={{ delay: 0.1 }}
          className="bg-card border border-border rounded-xl p-6 shadow-sm backdrop-blur-sm"
        >
          <div className="space-y-6">
            <div className="flex items-center justify-between">
              <h3 className="text-lg font-semibold text-foreground flex items-center gap-2">
                <AnimatePresence mode="wait">
                  <motion.div
                    key={appMode}
                    initial={{ opacity: 0, x: -10 }}
                    animate={{ opacity: 1, x: 0 }}
                    exit={{ opacity: 0, x: 10 }}
                    transition={{ duration: 0.2 }}
                    className="flex items-center gap-2"
                  >
                    {appMode === 'speech-to-text' ? (
                      <>
                        <Mic className="w-5 h-5" />
                        Speech Controls
                      </>
                    ) : (
                      <>
                        <Volume2 className="w-5 h-5" />
                        Voice Controls
                      </>
                    )}
                  </motion.div>
                </AnimatePresence>
              </h3>
              
<<<<<<< HEAD
              <div className="flex items-center gap-3">
                {appMode === 'speech-to-text' && (
                  <>
                    {/* Record Button - Large Pill Shape with Breathing Animation */}
                    <Tooltip>
                      <TooltipTrigger asChild>
                        <motion.button
                          onClick={toggleTranscription}
                          disabled={status === 'Error'}
                          data-testid="mic-button"
                          className={cn(
                            "flex items-center gap-3 px-8 py-4 rounded-full text-lg font-semibold transition-all duration-300 shadow-lg relative overflow-hidden",
                            isListening
                              ? "bg-gradient-to-r from-red-500 to-red-600 hover:from-red-600 hover:to-red-700 text-white"
                              : "bg-gradient-to-r from-primary to-primary/90 hover:from-primary/90 hover:to-primary text-primary-foreground",
                            status === 'Error' && "opacity-50 cursor-not-allowed"
                          )}
                          whileHover={{ scale: 1.05 }}
                          whileTap={{ scale: 0.95 }}
                          animate={isListening 
                            ? { scale: [1, 1.05, 1] } 
                            : { 
                                scale: [1, 1.02, 1],
                                boxShadow: [
                                  "0 4px 20px rgba(var(--primary), 0.3)",
                                  "0 8px 30px rgba(var(--primary), 0.4)",
                                  "0 4px 20px rgba(var(--primary), 0.3)"
                                ]
                              }
                          }
                          transition={isListening 
                            ? { duration: 1, repeat: Infinity } 
                            : { duration: 3, repeat: Infinity, ease: "easeInOut" }
                          }
                        >
                          {/* Breathing glow effect when not recording */}
                          {!isListening && (
                            <motion.div
                              className="absolute inset-0 bg-gradient-to-r from-primary/20 to-primary/10 rounded-full"
                              animate={{
                                opacity: [0.5, 0.8, 0.5],
                                scale: [1, 1.05, 1]
                              }}
                              transition={{
                                duration: 2.5,
                                repeat: Infinity,
                                ease: "easeInOut"
                              }}
                            />
                          )}
                          
                          <div className="relative z-10 flex items-center gap-3">
                            {isListening ? (
                              <>
                                <MicOff className="w-6 h-6" />
                                Stop Recording
                              </>
                            ) : (
                              <>
                                <Mic className="w-6 h-6" />
                                Start Recording
                              </>
                            )}
                          </div>
                        </motion.button>
                      </TooltipTrigger>
                      <TooltipContent>
                        <p>{isListening ? "Stop voice recording" : "Start voice recording"}</p>
                      </TooltipContent>
                    </Tooltip>
                    
                    {/* Clear Button */}
                    <Tooltip>
                      <TooltipTrigger asChild>
                        <motion.button
                          onClick={clearTranscription}
                          disabled={!transcribedText}
                          className={cn(
                            "flex items-center gap-2 px-4 py-2 rounded-full text-sm font-medium transition-all",
                            !transcribedText
                              ? "bg-muted text-muted-foreground cursor-not-allowed"
                              : "bg-secondary/80 hover:bg-secondary text-secondary-foreground hover:scale-105"
                          )}
                          whileHover={transcribedText ? { scale: 1.05 } : {}}
                          whileTap={transcribedText ? { scale: 0.95 } : {}}
                        >
                          Clear
                        </motion.button>
                      </TooltipTrigger>
                      <TooltipContent>
                        <p>Clear transcribed text</p>
                      </TooltipContent>
                    </Tooltip>
                    
                    {/* Save Button */}
                    {(() => {
                      const isTextToSpeech = appMode as string === 'text-to-speech';
                      const currentText = isTextToSpeech ? textInput : transcribedText;
                      const isDisabled = !currentText || !currentText.trim();
                      const hasValidText = currentText && currentText.trim();
                      
                      return (
                        <Tooltip>
                          <TooltipTrigger asChild>
                            <motion.button
                              onClick={handleSaveToHistory}
                              disabled={isDisabled}
                              data-testid="save-button"
                              className={cn(
                                "flex items-center gap-2 px-4 py-2 rounded-full text-sm font-medium transition-all",
                                isDisabled
                                  ? "bg-muted text-muted-foreground cursor-not-allowed"
                                  : "bg-green-500/80 hover:bg-green-500 text-white hover:scale-105"
                              )}
                              whileHover={hasValidText ? { scale: 1.05 } : {}}
                              whileTap={hasValidText ? { scale: 0.95 } : {}}
                            >
                              <Save className="w-4 h-4" />
                              Save
                            </motion.button>
                          </TooltipTrigger>
                          <TooltipContent>
                            <p>Save session to history</p>
                          </TooltipContent>
                        </Tooltip>
                      );
                    })()}
                  </>
                )}
              </div>
=======
              {/* Action bar controls removed - using only text area controls */}
>>>>>>> f746a6bf
            </div>
            
            {/* Settings Row */}
            <div className="flex items-center justify-between">
              <div className="flex items-center space-x-6">
                {/* Language Selector */}
                <div className="flex items-center space-x-2">
                  <span className="text-sm text-muted-foreground">Language:</span>
                  <Select value={transcriptionLanguage} onValueChange={setTranscriptionLanguage}>
                    <SelectTrigger className="w-32">
                      <SelectValue />
                    </SelectTrigger>
                    <SelectContent>
                      <SelectItem value="en-US">English</SelectItem>
                      <SelectItem value="es-ES">Spanish</SelectItem>
                      <SelectItem value="fr-FR">French</SelectItem>
                    </SelectContent>
                  </Select>
                </div>
                
                {/* Voice Selector */}
                <div className="flex items-center space-x-2">
                  <span className="text-sm text-muted-foreground">Voice:</span>
                  <Select value={selectedVoice} onValueChange={setSelectedVoice}>
                    <SelectTrigger className="w-48">
                      <SelectValue />
                    </SelectTrigger>
                    <SelectContent>
                      {Object.entries(ELEVENLABS_VOICES).map(([key, voice]) => (
                        <SelectItem key={key} value={key}>
                          {voice.name}
                        </SelectItem>
                      ))}
                    </SelectContent>
                  </Select>
                </div>
                
                {/* Translation Controls */}
                {appMode === 'speech-to-text' && (
                  <div className="flex items-center space-x-3">
                    <span className="text-sm text-muted-foreground">
                      From: <span className="font-medium text-foreground">{getLanguageDisplayName(transcriptionLanguage)}</span>
                    </span>
                    
                    <div className="flex items-center space-x-2">
                      <span className="text-sm text-muted-foreground">To:</span>
                      <Select value={targetLanguage} onValueChange={setTargetLanguage}>
                        <SelectTrigger className="w-32">
                          <SelectValue />
                        </SelectTrigger>
                        <SelectContent>
                          <SelectItem value="EN">English</SelectItem>
                          <SelectItem value="ES">Spanish</SelectItem>
                          <SelectItem value="FR">French</SelectItem>
                        </SelectContent>
                      </Select>
                    </div>
                    
                    <Button
                      onClick={handleTranslate}
                      disabled={!transcribedText.trim() || translationStatus === 'translating'}
                      variant="outline"
                      size="sm"
                    >
                      {translationStatus === 'translating' ? (
                        <div className="flex items-center gap-2">
                          <div className="w-3 h-3 border border-primary border-t-transparent rounded-full animate-spin"></div>
                          <span>Translating...</span>
                        </div>
                      ) : (
                        'Translate'
                      )}
                    </Button>
                  </div>
                )}
              </div>
            </div>
          </div>
        </motion.div>

         {/* Settings Panel */}
         <AnimatePresence>
           {showSettings && (
             <motion.div
               initial={{ opacity: 0, height: 0 }}
               animate={{ opacity: 1, height: 'auto' }}
               exit={{ opacity: 0, height: 0 }}
               transition={{ duration: 0.3 }}
               className="bg-card border border-border rounded-xl p-6 shadow-sm backdrop-blur-sm overflow-hidden"
             >
               <div className="space-y-4">
                 <h3 className="text-lg font-semibold text-foreground flex items-center gap-2">
                   <Settings className="w-5 h-5" />
                   Advanced Settings
                 </h3>
                 
                 <div className="grid grid-cols-1 md:grid-cols-2 lg:grid-cols-3 gap-6">
                   {/* Audio Quality */}
                   <div className="space-y-2">
                     <label className="text-sm font-medium text-foreground">Audio Quality</label>
                     <Select defaultValue="high">
                       <SelectTrigger>
                         <SelectValue />
                       </SelectTrigger>
                       <SelectContent>
                         <SelectItem value="low">Low (8kHz)</SelectItem>
                         <SelectItem value="medium">Medium (16kHz)</SelectItem>
                         <SelectItem value="high">High (44kHz)</SelectItem>
                       </SelectContent>
                     </Select>
                   </div>
                   
                   {/* Speech Speed */}
                   <div className="space-y-2">
                     <label className="text-sm font-medium text-foreground">Speech Speed</label>
                     <Select defaultValue="normal">
                       <SelectTrigger>
                         <SelectValue />
                       </SelectTrigger>
                       <SelectContent>
                         <SelectItem value="slow">Slow (0.75x)</SelectItem>
                         <SelectItem value="normal">Normal (1x)</SelectItem>
                         <SelectItem value="fast">Fast (1.25x)</SelectItem>
                       </SelectContent>
                     </Select>
                   </div>
                   
                   {/* Auto-translate */}
                   <div className="space-y-2">
                     <label className="text-sm font-medium text-foreground">Auto-translate</label>
                     <div className="flex items-center space-x-2">
                       <input type="checkbox" id="auto-translate" className="rounded" />
                       <label htmlFor="auto-translate" className="text-sm text-muted-foreground">
                         Automatically translate speech
                       </label>
                     </div>
                   </div>
                 </div>
               </div>
             </motion.div>
           )}
         </AnimatePresence>

         {/* Translation Results - Only show in speech-to-text mode */}
        {appMode === 'speech-to-text' && (translatedText || translationStatus === 'error') && (
          <motion.div 
            initial={{ opacity: 0, y: 20 }}
            animate={{ opacity: 1, y: 0 }}
            transition={{ delay: 0.2 }}
            className="bg-card border border-border rounded-lg p-6 shadow-sm"
          >
            <div className="flex items-center justify-between mb-4">
              <h3 className="text-base font-medium text-foreground flex items-center gap-2">
                <Languages className="w-4 h-4 text-blue-600" />
                Translation Result
              </h3>
            </div>
            <motion.div 
              className="min-h-[100px] bg-gradient-to-br from-muted/30 to-muted/10 border border-dashed border-border/50 rounded-xl p-4 backdrop-blur-sm"
              whileHover={{ scale: 1.01 }}
              transition={{ duration: 0.2 }}
            >
              {translationStatus === 'error' ? (
                <motion.div 
                  initial={{ opacity: 0 }}
                  animate={{ opacity: 1 }}
                  className="flex items-center justify-center h-full"
                >
                  <div className="text-center space-y-2">
                    <div className="text-red-500 text-lg">⚠️</div>
                    <p className="text-sm text-red-600 font-medium">Translation Failed</p>
                    <p className="text-xs text-muted-foreground max-w-xs break-words">
                      {errorMessage || 'Please check your API key configuration and try again.'}
                    </p>
                  </div>
                </motion.div>
              ) : (
                <motion.div 
                  initial={{ opacity: 0, y: 10 }}
                  animate={{ opacity: 1, y: 0 }}
                  className="space-y-4"
                >
                  <div className="space-y-3">
                    <div className="flex items-center gap-2 text-sm font-medium text-muted-foreground">
                      <Languages className="w-4 h-4" />
                      Translation
                    </div>
                    <div className="text-lg text-foreground leading-relaxed whitespace-pre-wrap">
                      {translatedText || 'No translation available'}
                    </div>
                  </div>
                  {translationStatus === 'success' && (
                    <motion.div 
                      initial={{ opacity: 0 }}
                      animate={{ opacity: 1 }}
                      transition={{ delay: 0.3 }}
                      className="flex items-center gap-2 text-xs text-green-600"
                    >
                      <svg className="w-3 h-3" fill="none" stroke="currentColor" viewBox="0 0 24 24">
                        <path strokeLinecap="round" strokeLinejoin="round" strokeWidth={2} d="M5 13l4 4L19 7" />
                      </svg>
                      <span>Translation completed</span>
                    </motion.div>
                  )}
                </motion.div>
              )}
            </motion.div>
          </motion.div>
        )}
      </div>
    </div>
  );
});<|MERGE_RESOLUTION|>--- conflicted
+++ resolved
@@ -10,7 +10,6 @@
   SelectTrigger,
   SelectValue,
 } from "@/components/ui/select";
-import { Tooltip, TooltipContent, TooltipTrigger } from "@/components/ui/tooltip";
 import { useState, useEffect, forwardRef, useImperativeHandle } from "react";
 import { Button } from "@/components/ui/button";
 import { motion, AnimatePresence } from "framer-motion";
@@ -679,140 +678,7 @@
                 </AnimatePresence>
               </h3>
               
-<<<<<<< HEAD
-              <div className="flex items-center gap-3">
-                {appMode === 'speech-to-text' && (
-                  <>
-                    {/* Record Button - Large Pill Shape with Breathing Animation */}
-                    <Tooltip>
-                      <TooltipTrigger asChild>
-                        <motion.button
-                          onClick={toggleTranscription}
-                          disabled={status === 'Error'}
-                          data-testid="mic-button"
-                          className={cn(
-                            "flex items-center gap-3 px-8 py-4 rounded-full text-lg font-semibold transition-all duration-300 shadow-lg relative overflow-hidden",
-                            isListening
-                              ? "bg-gradient-to-r from-red-500 to-red-600 hover:from-red-600 hover:to-red-700 text-white"
-                              : "bg-gradient-to-r from-primary to-primary/90 hover:from-primary/90 hover:to-primary text-primary-foreground",
-                            status === 'Error' && "opacity-50 cursor-not-allowed"
-                          )}
-                          whileHover={{ scale: 1.05 }}
-                          whileTap={{ scale: 0.95 }}
-                          animate={isListening 
-                            ? { scale: [1, 1.05, 1] } 
-                            : { 
-                                scale: [1, 1.02, 1],
-                                boxShadow: [
-                                  "0 4px 20px rgba(var(--primary), 0.3)",
-                                  "0 8px 30px rgba(var(--primary), 0.4)",
-                                  "0 4px 20px rgba(var(--primary), 0.3)"
-                                ]
-                              }
-                          }
-                          transition={isListening 
-                            ? { duration: 1, repeat: Infinity } 
-                            : { duration: 3, repeat: Infinity, ease: "easeInOut" }
-                          }
-                        >
-                          {/* Breathing glow effect when not recording */}
-                          {!isListening && (
-                            <motion.div
-                              className="absolute inset-0 bg-gradient-to-r from-primary/20 to-primary/10 rounded-full"
-                              animate={{
-                                opacity: [0.5, 0.8, 0.5],
-                                scale: [1, 1.05, 1]
-                              }}
-                              transition={{
-                                duration: 2.5,
-                                repeat: Infinity,
-                                ease: "easeInOut"
-                              }}
-                            />
-                          )}
-                          
-                          <div className="relative z-10 flex items-center gap-3">
-                            {isListening ? (
-                              <>
-                                <MicOff className="w-6 h-6" />
-                                Stop Recording
-                              </>
-                            ) : (
-                              <>
-                                <Mic className="w-6 h-6" />
-                                Start Recording
-                              </>
-                            )}
-                          </div>
-                        </motion.button>
-                      </TooltipTrigger>
-                      <TooltipContent>
-                        <p>{isListening ? "Stop voice recording" : "Start voice recording"}</p>
-                      </TooltipContent>
-                    </Tooltip>
-                    
-                    {/* Clear Button */}
-                    <Tooltip>
-                      <TooltipTrigger asChild>
-                        <motion.button
-                          onClick={clearTranscription}
-                          disabled={!transcribedText}
-                          className={cn(
-                            "flex items-center gap-2 px-4 py-2 rounded-full text-sm font-medium transition-all",
-                            !transcribedText
-                              ? "bg-muted text-muted-foreground cursor-not-allowed"
-                              : "bg-secondary/80 hover:bg-secondary text-secondary-foreground hover:scale-105"
-                          )}
-                          whileHover={transcribedText ? { scale: 1.05 } : {}}
-                          whileTap={transcribedText ? { scale: 0.95 } : {}}
-                        >
-                          Clear
-                        </motion.button>
-                      </TooltipTrigger>
-                      <TooltipContent>
-                        <p>Clear transcribed text</p>
-                      </TooltipContent>
-                    </Tooltip>
-                    
-                    {/* Save Button */}
-                    {(() => {
-                      const isTextToSpeech = appMode as string === 'text-to-speech';
-                      const currentText = isTextToSpeech ? textInput : transcribedText;
-                      const isDisabled = !currentText || !currentText.trim();
-                      const hasValidText = currentText && currentText.trim();
-                      
-                      return (
-                        <Tooltip>
-                          <TooltipTrigger asChild>
-                            <motion.button
-                              onClick={handleSaveToHistory}
-                              disabled={isDisabled}
-                              data-testid="save-button"
-                              className={cn(
-                                "flex items-center gap-2 px-4 py-2 rounded-full text-sm font-medium transition-all",
-                                isDisabled
-                                  ? "bg-muted text-muted-foreground cursor-not-allowed"
-                                  : "bg-green-500/80 hover:bg-green-500 text-white hover:scale-105"
-                              )}
-                              whileHover={hasValidText ? { scale: 1.05 } : {}}
-                              whileTap={hasValidText ? { scale: 0.95 } : {}}
-                            >
-                              <Save className="w-4 h-4" />
-                              Save
-                            </motion.button>
-                          </TooltipTrigger>
-                          <TooltipContent>
-                            <p>Save session to history</p>
-                          </TooltipContent>
-                        </Tooltip>
-                      );
-                    })()}
-                  </>
-                )}
-              </div>
-=======
               {/* Action bar controls removed - using only text area controls */}
->>>>>>> f746a6bf
             </div>
             
             {/* Settings Row */}
