import { cn } from "@/lib/utils";
import { useHistory, HistoryItem } from "@/hooks/useHistory";
import { motion, AnimatePresence } from "framer-motion";
<<<<<<< HEAD
import { Trash2, Clock, Languages, Archive, Sparkles } from "lucide-react";
=======
import { Trash2, Clock, Languages, Archive } from "lucide-react";
>>>>>>> f746a6bf
import { useState } from "react";

interface SidebarProps {
  className?: string;
  onHistoryLoad?: (item: HistoryItem | null) => void;
  onResetSession?: () => void;
  activeHistoryId?: string | null;
  historyHook?: ReturnType<typeof useHistory>;
}

export function Sidebar({ className, onHistoryLoad, onResetSession, activeHistoryId, historyHook }: SidebarProps) {
  // Use shared history hook or fallback to local one
  const localHistoryHook = useHistory();
  const { history, deleteHistoryItem, loadHistoryItem } = historyHook || localHistoryHook;
  const [hoveredItemId, setHoveredItemId] = useState<string | null>(null);
  
  // Debug: Log when Sidebar re-renders with history changes
  console.log('Sidebar is re-rendering with history:', history);

  const handleItemClick = (id: string) => {
    const item = loadHistoryItem(id);
    if (item && onHistoryLoad) {
      onHistoryLoad(item);
    }
  };

  const handleDeleteItem = (e: React.MouseEvent, id: string) => {
    e.stopPropagation();
    deleteHistoryItem(id);
  };

  const formatDate = (dateString: string) => {
    const date = new Date(dateString);
    const now = new Date();
    const diffInHours = (now.getTime() - date.getTime()) / (1000 * 60 * 60);
    
    if (diffInHours < 1) {
      return 'A few minutes ago';
    } else if (diffInHours < 24) {
      return `${Math.floor(diffInHours)} hours ago`;
    } else {
      return date.toLocaleDateString('en-US', { 
        day: 'numeric', 
        month: 'short',
        hour: '2-digit',
        minute: '2-digit'
      });
    }
  };

  const getLanguageDisplayName = (code: string) => {
    const languageMap: Record<string, string> = {
      'en-US': 'EN',
      'es-ES': 'ES', 
      'fr-FR': 'FR',
      'EN': 'EN',
      'ES': 'ES',
      'FR': 'FR'
    };
    return languageMap[code] || code;
  };

  console.log('DEBUG: Sidebar is rendering with history:', history);
  
  return (
    <div className={cn("bg-card/50 backdrop-blur-sm flex flex-col h-full", className)}>
      <div className="p-6 border-b border-border/50">
        {/* Logo/Brand - Clickeable para resetear */}
        <motion.button
          onClick={onResetSession}
          className="w-full text-left space-y-2 p-2 rounded-lg hover:bg-muted/50 transition-colors"
          whileHover={{ scale: 1.02 }}
          whileTap={{ scale: 0.98 }}
        >
          <h2 className="text-lg font-semibold text-foreground">VoicePal</h2>
          <p className="text-sm text-muted-foreground">
            AI-powered speech processing
          </p>
        </motion.button>
        
        {/* Features */}
        <div className="mt-6 space-y-4">
          <div className="text-sm text-muted-foreground">
            Features:
          </div>
          <ul className="space-y-2 text-sm text-muted-foreground">
            <li>• Speech to Text</li>
            <li>• Text to Speech</li>
            <li>• Real-time Translation</li>
            <li>• Multiple Languages</li>
          </ul>
        </div>
      </div>
      
      {/* History Section */}
      <div className="flex-1 p-6 overflow-hidden">
        <div className="space-y-4 h-full">
          <div className="flex items-center gap-2 text-sm font-medium text-foreground">
            <Clock className="w-4 h-4" />
            History ({history.length})
          </div>
          
          {/* History List */}
          <div className="space-y-2 overflow-y-auto flex-1">
            <AnimatePresence>
              {history.length === 0 ? (
                <motion.div 
                  initial={{ opacity: 0, y: 20 }}
                  animate={{ opacity: 1, y: 0 }}
<<<<<<< HEAD
                  transition={{ duration: 0.6, ease: "easeOut" }}
=======
                  transition={{ duration: 0.5 }}
>>>>>>> f746a6bf
                  className="text-center py-12 px-4"
                >
                  <motion.div
                    initial={{ scale: 0.8 }}
                    animate={{ scale: 1 }}
<<<<<<< HEAD
                    transition={{ delay: 0.2, duration: 0.5, ease: "easeOut" }}
                    className="relative mb-6"
                  >
                    <div className="relative mx-auto w-16 h-16 rounded-full bg-gradient-to-br from-primary/20 to-primary/10 flex items-center justify-center">
                      <Archive className="w-8 h-8 text-primary/60" />
                      <motion.div
                        animate={{ 
                          scale: [1, 1.2, 1],
                          opacity: [0.5, 0.8, 0.5]
                        }}
                        transition={{ 
                          duration: 2,
                          repeat: Infinity,
                          ease: "easeInOut"
                        }}
                        className="absolute inset-0 rounded-full bg-primary/10"
                      />
                    </div>
                    <motion.div
                      animate={{ 
                        rotate: [0, 5, -5, 0],
                        scale: [1, 1.1, 1]
                      }}
                      transition={{ 
                        duration: 3,
                        repeat: Infinity,
                        ease: "easeInOut",
                        delay: 1
                      }}
                      className="absolute -top-1 -right-1"
                    >
                      <Sparkles className="w-4 h-4 text-primary/40" />
                    </motion.div>
                  </motion.div>
                  
                  <motion.div
                    initial={{ opacity: 0 }}
                    animate={{ opacity: 1 }}
                    transition={{ delay: 0.4, duration: 0.5 }}
                    className="space-y-3"
                  >
                    <h3 className="text-foreground font-medium">Your saved sessions will appear here</h3>
                    <p className="text-muted-foreground text-sm leading-relaxed">
                      Start by recording your voice or entering text,<br />
                      then use the <span className="font-medium text-primary">Save</span> button to preserve your sessions.
=======
                    transition={{ duration: 0.5, delay: 0.2 }}
                    className="mb-4"
                  >
                    <Archive className="w-12 h-12 mx-auto text-muted-foreground/40" />
                  </motion.div>
                  <motion.div
                    initial={{ opacity: 0 }}
                    animate={{ opacity: 1 }}
                    transition={{ duration: 0.5, delay: 0.4 }}
                    className="space-y-2"
                  >
                    <h3 className="text-sm font-medium text-foreground">No saved sessions yet</h3>
                    <p className="text-xs text-muted-foreground leading-relaxed">
                      Your saved sessions will appear here.<br />
                      Click the <span className="font-medium text-foreground">Save</span> button to get started!
>>>>>>> f746a6bf
                    </p>
                  </motion.div>
                </motion.div>
              ) : (
                history.map((item, index) => (
                  <motion.div
                    key={item.id}
                    data-testid="history-item"
                    initial={{ opacity: 0, y: 20 }}
                    animate={{ opacity: 1, y: 0 }}
                    exit={{ opacity: 0, x: -100 }}
                    transition={{ delay: index * 0.05 }}
                    className={cn(
                      "relative p-3 rounded-lg border cursor-pointer transition-all group",
                      activeHistoryId === item.id
                        ? "bg-primary/10 border-primary/30 shadow-sm"
                        : "bg-card/80 border-border/50 hover:bg-muted/50 hover:border-border"
                    )}
                    onClick={() => handleItemClick(item.id)}
                    onMouseEnter={() => setHoveredItemId(item.id)}
                    onMouseLeave={() => setHoveredItemId(null)}
                    whileHover={{ scale: 1.02 }}
                    whileTap={{ scale: 0.98 }}
                  >
                    {/* Delete Button */}
                    <AnimatePresence>
                      {hoveredItemId === item.id && (
                        <motion.button
                          initial={{ opacity: 0, scale: 0.8 }}
                          animate={{ opacity: 1, scale: 1 }}
                          exit={{ opacity: 0, scale: 0.8 }}
                          onClick={(e) => handleDeleteItem(e, item.id)}
                          className="absolute top-2 right-2 p-1 rounded-full bg-red-500/80 hover:bg-red-500 text-white transition-colors z-10"
                          whileHover={{ scale: 1.1 }}
                          whileTap={{ scale: 0.9 }}
                        >
                          <Trash2 className="w-3 h-3" />
                        </motion.button>
                      )}
                    </AnimatePresence>
                    
                    {/* Content */}
                    <div className="space-y-2 pr-8">
                      {/* Text Preview */}
                      <div className="text-sm text-foreground font-medium line-clamp-2">
                        {item.transcribedText.length > 50 
                          ? `${item.transcribedText.substring(0, 50)}...` 
                          : item.transcribedText
                        }
                      </div>
                      
                      {/* Translation Preview */}
                      {item.translatedText && (
                        <div className="text-xs text-muted-foreground line-clamp-1">
                          <Languages className="w-3 h-3 inline mr-1" />
                          {item.translatedText.length > 40 
                            ? `${item.translatedText.substring(0, 40)}...` 
                            : item.translatedText
                          }
                        </div>
                      )}
                      
                      {/* Metadata */}
                      <div className="flex items-center justify-between text-xs text-muted-foreground">
                        <span>{formatDate(item.createdAt)}</span>
                        <div className="flex items-center gap-1">
                          <span>{getLanguageDisplayName(item.sourceLang)}</span>
                          {item.translatedText && (
                            <>
                              <span>→</span>
                              <span>{getLanguageDisplayName(item.targetLang)}</span>
                            </>
                          )}
                        </div>
                      </div>
                    </div>
                    
                    {/* Active Indicator */}
                    {activeHistoryId === item.id && (
                      <motion.div
                        layoutId="activeIndicator"
                        className="absolute left-0 top-0 bottom-0 w-1 bg-primary rounded-r"
                        transition={{ type: "spring", bounce: 0.2, duration: 0.6 }}
                      />
                    )}
                  </motion.div>
                ))
              )}
            </AnimatePresence>
          </div>
        </div>
      </div>
    </div>
  );
}<|MERGE_RESOLUTION|>--- conflicted
+++ resolved
@@ -1,11 +1,7 @@
 import { cn } from "@/lib/utils";
 import { useHistory, HistoryItem } from "@/hooks/useHistory";
 import { motion, AnimatePresence } from "framer-motion";
-<<<<<<< HEAD
-import { Trash2, Clock, Languages, Archive, Sparkles } from "lucide-react";
-=======
 import { Trash2, Clock, Languages, Archive } from "lucide-react";
->>>>>>> f746a6bf
 import { useState } from "react";
 
 interface SidebarProps {
@@ -115,63 +111,12 @@
                 <motion.div 
                   initial={{ opacity: 0, y: 20 }}
                   animate={{ opacity: 1, y: 0 }}
-<<<<<<< HEAD
-                  transition={{ duration: 0.6, ease: "easeOut" }}
-=======
                   transition={{ duration: 0.5 }}
->>>>>>> f746a6bf
                   className="text-center py-12 px-4"
                 >
                   <motion.div
                     initial={{ scale: 0.8 }}
                     animate={{ scale: 1 }}
-<<<<<<< HEAD
-                    transition={{ delay: 0.2, duration: 0.5, ease: "easeOut" }}
-                    className="relative mb-6"
-                  >
-                    <div className="relative mx-auto w-16 h-16 rounded-full bg-gradient-to-br from-primary/20 to-primary/10 flex items-center justify-center">
-                      <Archive className="w-8 h-8 text-primary/60" />
-                      <motion.div
-                        animate={{ 
-                          scale: [1, 1.2, 1],
-                          opacity: [0.5, 0.8, 0.5]
-                        }}
-                        transition={{ 
-                          duration: 2,
-                          repeat: Infinity,
-                          ease: "easeInOut"
-                        }}
-                        className="absolute inset-0 rounded-full bg-primary/10"
-                      />
-                    </div>
-                    <motion.div
-                      animate={{ 
-                        rotate: [0, 5, -5, 0],
-                        scale: [1, 1.1, 1]
-                      }}
-                      transition={{ 
-                        duration: 3,
-                        repeat: Infinity,
-                        ease: "easeInOut",
-                        delay: 1
-                      }}
-                      className="absolute -top-1 -right-1"
-                    >
-                      <Sparkles className="w-4 h-4 text-primary/40" />
-                    </motion.div>
-                  </motion.div>
-                  
-                  <motion.div
-                    initial={{ opacity: 0 }}
-                    animate={{ opacity: 1 }}
-                    transition={{ delay: 0.4, duration: 0.5 }}
-                    className="space-y-3"
-                  >
-                    <h3 className="text-foreground font-medium">Your saved sessions will appear here</h3>
-                    <p className="text-muted-foreground text-sm leading-relaxed">
-                      Start by recording your voice or entering text,<br />
-                      then use the <span className="font-medium text-primary">Save</span> button to preserve your sessions.
-=======
                     transition={{ duration: 0.5, delay: 0.2 }}
                     className="mb-4"
                   >
@@ -187,7 +132,6 @@
                     <p className="text-xs text-muted-foreground leading-relaxed">
                       Your saved sessions will appear here.<br />
                       Click the <span className="font-medium text-foreground">Save</span> button to get started!
->>>>>>> f746a6bf
                     </p>
                   </motion.div>
                 </motion.div>
